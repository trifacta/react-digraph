--- conflicted
+++ resolved
@@ -56,11 +56,8 @@
   isSelected: boolean;
   layoutEngine?: any;
   viewWrapperElem: HTMLDivElement;
-<<<<<<< HEAD
   centerNodeOnMove: boolean;
-=======
   maxTitleChars: number;
->>>>>>> cb8470c8
 };
 
 type INodeState = {
